#!/usr/bin/python3
# -*- mode: python -*-
# virtme-run: The main command-line virtme frontend
# Copyright © 2014 Andy Lutomirski
# Licensed under the GPLv2, which is available in the virtme distribution
# as a file called LICENSE with SHA-256 hash:
# 8177f97513213526df2cf6184d8ff986c675afb514d4e68a404010521b880643

import argparse
import virtmods
import modfinder
import tempfile
import shutil
import os
import fcntl
import sys
import shlex
import inspect
import mkinitramfs
import qemu_helpers
import architectures

uname = os.uname()

def make_parser():
    parser = argparse.ArgumentParser(
        description='Virtualize your system (or another) under a kernel image',
    )

    g = parser.add_argument_group(title='Selection of kernel and modules').add_mutually_exclusive_group()
    g.add_argument('--installed-kernel', action='store', nargs='?',
                   const=uname.release, default=None, metavar='VERSION',
                   help='Use an installed kernel and its associated modules.  If no version is specified, the running kernel will be used.')

    g.add_argument('--kimg', action='store',
                   help='Use specified kernel image with no modules.')

#    Disabled until kmod gets fixed.
#    g.add_argument('--kernel-build-dir', action='store', metavar='KDIR',
#                   help='Use a compiled kernel source directory')

    g = parser.add_argument_group(title='Kernel options')
    g.add_argument('-a', '--kopt', action='append', default=[],
                   help='Add a kernel option.  You can specify this more than once.')

    g.add_argument('--xen', action='store',
                   help='Boot Xen using the specified uncompressed hypervisor.')

    g = parser.add_argument_group(title='Common guest options')
    g.add_argument('--root', action='store', default='/',
                   help='Local path to use as guest root')
    g.add_argument('--console', action='store_true',
                   help='Run headless -- use ctrl-A, x to exit.')
    g.add_argument('--net', action='store_true',
                   help='Enable basic network access.')
    g.add_argument('--balloon', action='store_true',
                   help='Allow the host to ask the guest to release memory.')
    g.add_argument('--disk', action='append', default=[], metavar='NAME=PATH',
                   help='Add a read/write virtio-scsi disk.  The device node will be /dev/disk/by-id/scsi-0virtme_disk_NAME.')

    g = parser.add_argument_group(
        title='Scripting',
        description="Using any of the scripting options will run a script in the guest.  The script's stdin will be attached to virtme-run's stdin and the script's stdout and stderr will both be attached to virtme-run's stdout.  Kernel logs will go to stderr.  This behaves oddly if stdin is a terminal; try using 'cat |virtme-run' if you have trouble with script mode.")
    g.add_argument('--script-sh', action='store', metavar='SHELL_COMMAND',
                   help='Run a one-line shell script in the guest.')
    g.add_argument('--script-exec', action='store', metavar='BINARY',
                   help='Run the specified binary in the guest.')

    g = parser.add_argument_group(
        title='Architecture',
        description="Options related to architecture selection")
    g.add_argument('--arch', action='store', metavar='ARCHITECTURE',
                   default=uname.machine,
                   help='Guest architecture')
    g.add_argument('--busybox', action='store', metavar='PATH_TO_BUSYBOX',
                   help='Use the specified busybox binary.')

    g = parser.add_argument_group(title='Virtualizer settings')
    g.add_argument('-q', '--qemu-opt', action='append', default=[],
                   help="Add a single QEMU argument.  Use this when --qemu-opts's greedy behavior is problematic.'")
    g.add_argument('--qemu-opts', action='store', nargs=argparse.REMAINDER,
                   metavar='OPTS...', help='Additional arguments for QEMU.  This will consume all remaining arguments, so it must be specified last.  Avoid using -append; use --kopt instead.')

    g = parser.add_argument_group(title='Debugging/testing')
    g.add_argument('--force-initramfs', action='store_true',
                   help='Use an initramfs even if unnecessary')
    g.add_argument('--dry-run', action='store_true',
                   help="Initialize everything but don't run the guest")
    g.add_argument('--show-command', action='store_true',
                   help='Show the VM command line')

    return parser

_ARGPARSER = make_parser()

def arg_fail(message):
    print(message)
    _ARGPARSER.print_usage()
    sys.exit(1)

def find_kernel_and_mods(args):
    if args.installed_kernel is not None:
        kver = args.installed_kernel
        modfiles = modfinder.find_modules_from_install(
            virtmods.MODALIASES, kver=kver)
        moddir = os.path.join('/lib/modules', kver)
        kimg = '/boot/vmlinuz-%s' % kver
#    Disabled until kmod gets fixed.
#    elif args.kernel_build_dir is not None:
#        kimg = os.path.join(args.kernel_build_dir, 'arch/x86/boot/bzImage')
#        modfiles = modfinder.find_modules_from_install(
#            virtmods.MODALIASES,
#            moddir=os.path.join(args.kernel_build_dir, '.tmp_moddir'))
    elif args.kimg is not None:
        kimg = args.kimg
        modfiles = []
        moddir = None
    else:
        arg_fail('You must specify a kernel to use.')

    return kimg,modfiles,moddir

def export_virtfs(qemu, qemuargs, path, mount_tag):
    # NB: We can't use -virtfs for this, because it can't handle a mount_tag
    # that isn't a valid QEMU identifier.
    fsid = 'virtfs%d' % len(qemuargs)
    qemuargs.extend(['-fsdev', 'local,id=%s,path=%s,security_model=passthrough,readonly' % (fsid, qemu.quote_optarg(path))])
    qemuargs.extend(['-device', 'virtio-9p-pci,fsdev=%s,mount_tag=%s' % (fsid, qemu.quote_optarg(mount_tag))])

def quote_karg(arg):
    if '"' in arg:
        raise ValueError("cannot quote '\"' in kernel args")

    if ' ' in arg:
        return '"%s"' % arg
    else:
        return arg

def main():
    args = _ARGPARSER.parse_args()

    qemu = qemu_helpers.Qemu(args.arch)
    qemu.probe()

    need_initramfs = args.force_initramfs or qemu.cannot_overmount_virtfs

    config = mkinitramfs.Config()

    kimg,modfiles,moddir = find_kernel_and_mods(args)
    config.modfiles = modfiles
    if config.modfiles:
        need_initramfs = True

    qemuargs = [qemu.qemubin]
    kernelargs = []

    # Set up virtfs
    export_virtfs(qemu, qemuargs, args.root, '/dev/root')
    mypath = os.path.dirname(os.path.realpath(os.path.abspath(
        inspect.getfile(inspect.currentframe()))))

    def root_has_dir(path):
        # Don't use os.path.join: we want to treat absolute paths
        # as relative.
        return os.path.isdir(args.root + '/' + path)

    if root_has_dir('/usr/local/share/virtme-guest-0'):
        virtme_init = '/usr/local/share/virtme-guest-0/virtme-init'
    elif root_has_dir('/usr/share/virtme-guest-0'):
        virtme_init = '/usr/share/virtme-guest-0/virtme-init'
    elif os.path.isfile(os.path.join(mypath, 'virtme-init')):
        if args.root == '/':
            virtme_init = os.path.join(mypath, 'virtme-init')
        else:
            virtme_init = '/run/virtme/guesttools/virtme-init'
            export_virtfs(qemu, qemuargs, mypath, 'virtme.guesttools')
            need_initramfs = True
    else:
        raise ValueError("couldn't find usable virtme guest tools")

    # TODO: This has escaping issues for now
    kernelargs.append('init=%s' % virtme_init)

    # Map modules
    if moddir is not None:
        export_virtfs(qemu, qemuargs, moddir, 'virtme.moddir')

    # Turn on KVM if available
    if args.arch == uname.machine:
        qemuargs.extend(['-machine', 'accel=kvm:tcg'])

    # Add architecture-specific options
    arch = architectures.get(args.arch)
    qemuargs.extend(arch.qemuargs(args.arch == uname.machine))

    # Set up / override baseline devices
    qemuargs.extend(['-parallel', 'none'])
    qemuargs.extend(['-net', 'none'])

    if args.console:
        # It would be nice to use virtconsole, but it's terminally broken
        # in current kernels.  Nonetheless, I'm configuring the console
        # manually to make it easier to tweak in the future.
        qemuargs.extend(['-echr', '1'])
        qemuargs.extend(['-serial', 'none'])
        qemuargs.extend(['-chardev', 'stdio,id=console,signal=off,mux=on'])

        # We should be using the new-style -device serialdev,chardev=xyz,
        # but many architecture-specific serial devices don't support that.
        qemuargs.extend(['-serial', 'chardev:console'])

        qemuargs.extend(['-mon', 'chardev=console'])

        serdev = qemu.quote_optarg(arch.serial_dev_name(0))
        kernelargs.extend(['console=%s' % serdev,
                           'earlyprintk=serial,%s,115200' % serdev])
        qemuargs.extend(['-vga', 'none'])
        qemuargs.extend(['-display', 'none'])

        # PS/2 probing is slow; give the kernel a hint to speed it up.
        kernelargs.extend(['psmouse.proto=exps'])

        # Fix the terminal defaults (and set iutf8 because that's a better
        # default nowadays).  I don't know of any way to keep this up to date
        # after startup, though.
        terminal_size = os.get_terminal_size()
        kernelargs.extend(['virtme_stty_console=rows %d cols %d iutf8' %
                           (terminal_size.lines, terminal_size.columns)])

        # Propagate the terminal type
        if 'TERM' in os.environ:
            kernelargs.extend(['TERM=%s' % os.environ['TERM']])

    if args.balloon:
        qemuargs.extend(['-balloon', 'virtio'])

    if args.disk:
        qemuargs.extend(['-device', 'virtio-scsi-pci,id=scsi'])

        for i,d in enumerate(args.disk):
            namefile = d.split('=', 1)
            if len(namefile) != 2:
                arg_fail('invalid argument to --disk')
            name,fn = namefile
            if '=' in fn or ',' in fn:
                arg_fail("--disk filenames cannot contain '=' or ','")
            if '=' in fn or ',' in name:
                arg_fail("--disk device names cannot contain '=' or ','")
            driveid = 'disk%d' % i
            qemuargs.extend(['-drive', 'if=none,id=%s,file=%s' % (driveid, fn),
                             '-device', 'scsi-hd,drive=%s,vendor=virtme,product=disk,serial=%s' % (driveid, name)])

    has_script = False

    def do_script(shellcmd):
        if args.console:
            arg_fail('scripts and --console are mutually exclusive')

        nonlocal has_script
        nonlocal need_initramfs
        if has_script:
            arg_fail('conflicting script options')
        has_script = True
        need_initramfs = True  # TODO: Fix this

        # Turn off default I/O
        qemuargs.extend(['-vga', 'none'])
        qemuargs.extend(['-display', 'none'])

        # Send kernel logs to stderr
        qemuargs.extend(['-serial', 'none'])
        qemuargs.extend(['-chardev', 'file,id=console,path=/proc/self/fd/2'])

        # We should be using the new-style -device serialdev,chardev=xyz,
        # but many architecture-specific serial devices don't support that.
        qemuargs.extend(['-serial', 'chardev:console'])

        serdev = qemu.quote_optarg(arch.serial_dev_name(0))
        kernelargs.extend(['console=%s' % serdev,
                           'earlyprintk=serial,%s,115200' % serdev])

        # Set up a virtserialport for script I/O
        qemuargs.extend(['-chardev', 'stdio,id=stdio,signal=on,mux=off'])
        qemuargs.extend(['-device', 'virtio-serial-pci'])
        qemuargs.extend(['-device', 'virtserialport,name=virtme.scriptio,chardev=stdio'])

        # Scripts shouldn't reboot
        qemuargs.extend(['-no-reboot'])

        # Ask virtme-init to run the script
        config.virtme_data[b'script'] = """#!/bin/sh

        exec {shellcmd}
        """.format(shellcmd=shellcmd).encode('ascii')

        # Nasty issue: QEMU will set O_NONBLOCK on fds 0, 1, and 2.
        # This isn't inherently bad, but it can cause a problem if
        # another process is reading from 1 or writing to 0, which is
        # exactly what happens if you're using a terminal and you
        # redirect some, but not all, of the tty fds.  Work around it
        # by giving QEMU private copies of the open object if either
        # of them is a terminal.
        for oldfd,mode in ((0,os.O_RDONLY), (1,os.O_WRONLY), (2,os.O_WRONLY)):
            if os.isatty(oldfd):
                try:
                    newfd = os.open('/proc/self/fd/%d' % oldfd, mode)
                except OSError:
                    pass
                else:
                    os.dup2(newfd, oldfd)
                    os.close(newfd)

    if args.script_sh is not None:
        do_script(args.script_sh)

    if args.script_exec is not None:
        do_script(shlex.quote(args.script_exec))

    if args.busybox is not None:
        config.busybox = args.busybox

    if args.net:
        qemuargs.extend(['-net', 'nic,model=virtio'])
        qemuargs.extend(['-net', 'user'])
        kernelargs.extend(['virtme.dhcp'])

<<<<<<< HEAD
    if need_initramfs:
        # Set up the initramfs (warning: hack ahead)
        tmpfd,tmpname = tempfile.mkstemp('irfs')
        os.unlink(tmpname)
        tmpfile = os.fdopen(tmpfd, 'r+b')
        mkinitramfs.mkinitramfs(tmpfile, config)
        tmpfile.flush()
        fcntl.fcntl(tmpfd, fcntl.F_SETFD, 0)
        qemuargs.extend(['-initrd', '/proc/self/fd/%d' % tmpfile.fileno()])
    else:
        # No initramfs!  Warning: this is slower than using an initramfs
        # because the kernel will wait for device probing to finish.
        # Sigh.
        kernelargs.extend([
            'rootfstype=9p',
            'rootflags=ro,version=9p2000.L,trans=virtio,access=any',
            'raid=noautodetect',
        ])

    # Insert kernel options
    if kernelargs:
        qemuargs.extend(['-append',
                         ' '.join(quote_karg(a) for a
                                  in (kernelargs + args.kopt))])
=======
    # Set up the initramfs (warning: hack ahead)
    tmpfd,tmpname = tempfile.mkstemp('irfs')
    os.unlink(tmpname)
    tmpfile = os.fdopen(tmpfd, 'r+b')
    mkinitramfs.mkinitramfs(tmpfile, config)
    tmpfile.flush()
    fcntl.fcntl(tmpfd, fcntl.F_SETFD, 0)
    initrdpath = '/proc/self/fd/%d' % tmpfile.fileno()

    if args.xen is None:
        # Load a normal kernel
        qemuargs.extend(['-kernel', kimg])
        if kernelargs:
            qemuargs.extend(['-append', ' '.join(kernelargs + args.kopt)])
        qemuargs.extend(['-initrd', initrdpath])
    else:
        # Use multiboot syntax to load Xen
        qemuargs.extend(['-kernel', args.xen])
        qemuargs.extend(['-initrd', '%s %s,%s' % (
            kimg,
            ' '.join(a.replace(',', ',,') for a in kernelargs),
            initrdpath)])
>>>>>>> 0181cbe6

    # Handle --qemu-opt(s)
    qemuargs.extend(args.qemu_opt)
    if args.qemu_opts is not None:
        qemuargs.extend(args.qemu_opts)

    if args.show_command:
        print(' '.join(shlex.quote(a) for a in qemuargs))

    # Go!
    if not args.dry_run:
        os.execv(qemu.qemubin, qemuargs)

if __name__ == '__main__':
    exit(main())<|MERGE_RESOLUTION|>--- conflicted
+++ resolved
@@ -324,7 +324,6 @@
         qemuargs.extend(['-net', 'user'])
         kernelargs.extend(['virtme.dhcp'])
 
-<<<<<<< HEAD
     if need_initramfs:
         # Set up the initramfs (warning: hack ahead)
         tmpfd,tmpname = tempfile.mkstemp('irfs')
@@ -333,7 +332,7 @@
         mkinitramfs.mkinitramfs(tmpfile, config)
         tmpfile.flush()
         fcntl.fcntl(tmpfd, fcntl.F_SETFD, 0)
-        qemuargs.extend(['-initrd', '/proc/self/fd/%d' % tmpfile.fileno()])
+        initrdpath = '/proc/self/fd/%d' % tmpfile.fileno()
     else:
         # No initramfs!  Warning: this is slower than using an initramfs
         # because the kernel will wait for device probing to finish.
@@ -343,36 +342,28 @@
             'rootflags=ro,version=9p2000.L,trans=virtio,access=any',
             'raid=noautodetect',
         ])
+        initrdpath = None
+        
+    if args.xen is None:
+        # Load a normal kernel
+        qemuargs.extend(['-kernel', kimg])
+        if kernelargs:
+            qemuargs.extend(['-append', ' '.join(kernelargs + args.kopt)])
+        if initrd is not None:
+            qemuargs.extend(['-initrd', initrdpath])
+    else:
+        # Use multiboot syntax to load Xen
+        qemuargs.extend(['-kernel', args.xen])
+        qemuargs.extend(['-initrd', '%s %s%s' % (
+            kimg,
+            ' '.join(a.replace(',', ',,') for a in kernelargs),
+            (',%s' % initrdpath) if initrdpath is not None else '')])
 
     # Insert kernel options
     if kernelargs:
         qemuargs.extend(['-append',
                          ' '.join(quote_karg(a) for a
                                   in (kernelargs + args.kopt))])
-=======
-    # Set up the initramfs (warning: hack ahead)
-    tmpfd,tmpname = tempfile.mkstemp('irfs')
-    os.unlink(tmpname)
-    tmpfile = os.fdopen(tmpfd, 'r+b')
-    mkinitramfs.mkinitramfs(tmpfile, config)
-    tmpfile.flush()
-    fcntl.fcntl(tmpfd, fcntl.F_SETFD, 0)
-    initrdpath = '/proc/self/fd/%d' % tmpfile.fileno()
-
-    if args.xen is None:
-        # Load a normal kernel
-        qemuargs.extend(['-kernel', kimg])
-        if kernelargs:
-            qemuargs.extend(['-append', ' '.join(kernelargs + args.kopt)])
-        qemuargs.extend(['-initrd', initrdpath])
-    else:
-        # Use multiboot syntax to load Xen
-        qemuargs.extend(['-kernel', args.xen])
-        qemuargs.extend(['-initrd', '%s %s,%s' % (
-            kimg,
-            ' '.join(a.replace(',', ',,') for a in kernelargs),
-            initrdpath)])
->>>>>>> 0181cbe6
 
     # Handle --qemu-opt(s)
     qemuargs.extend(args.qemu_opt)
