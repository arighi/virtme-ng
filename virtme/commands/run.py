--- conflicted
+++ resolved
@@ -167,11 +167,7 @@
                     os.system('virtme-prep-kdir-mods')
             moddir = os.path.join(virtme_mods, 'lib/modules', '0.0.0')
             modfiles = modfinder.find_modules_from_install(
-<<<<<<< HEAD
-                               virtmods.MODALIASES, kver='0.0.0')
-=======
-                virtmods.MODALIASES, root=virtme_mods, kver='0.0.0')
->>>>>>> 1e7c4516
+                               virtmods.MODALIASES, root=virtme_mods, kver='0.0.0')
         else:
             arg_fail("invalid argument '%s', please use --mods=none|use|auto" % args.mods)
 
